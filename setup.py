--- conflicted
+++ resolved
@@ -24,25 +24,15 @@
 
 install_requires = [
     'vsc-accountpage-clients >= 2.1.6',
-<<<<<<< HEAD
-    'vsc-base >= 3.0.6',
+    'vsc-base >= 3.5.0',
     'vsc-config >= 3.11.0',
     'vsc-filesystems >= 1.3.0',
-=======
-    'vsc-base >= 3.5.0',
-    'vsc-config >= 3.7.2',
-    'vsc-filesystems >= 1.0.1',
->>>>>>> c2289986
     'vsc-utils >= 2.0.0',
     'lockfile >= 0.9.1',
 ]
 
 PACKAGE = {
-<<<<<<< HEAD
-    'version': '3.8.0',
-=======
-    'version': '4.1.7',
->>>>>>> c2289986
+    'version': '4.2.0',
     'author': [ag, jt],
     'maintainer': [ag, jt],
     'tests_require': ['mock'],
