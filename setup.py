--- conflicted
+++ resolved
@@ -41,34 +41,14 @@
     install_requires.append('enum34')
 
 PACKAGE = {
-<<<<<<< HEAD
-    'version': '2.3.2',
-=======
     'version': '2.4.3',
->>>>>>> 3c55c37d
     'author': [ag, jt],
     'maintainer': [ag, jt],
     'tests_require': ['mock'],
     'setup_requires': [
         'vsc-install >= 0.15.3',
     ],
-<<<<<<< HEAD
-    'install_requires': [
-        'vsc-accountpage-clients >= 2.0.0',
-        'vsc-base >= 3.0.6',
-        'vsc-config >= 3.3.6',
-        'vsc-filesystems >= 1.0.1',
-        'pytz',
-        'python-ldap',
-        'vsc-ldap >= 2.0.0',
-        'vsc-ldap-extension >= 2.0.0',
-        'vsc-utils >= 2.0.0',
-        'lockfile >= 0.9.1',
-        'enum34',
-    ],
-=======
     'install_requires': install_requires,
->>>>>>> 3c55c37d
 }
 
 
