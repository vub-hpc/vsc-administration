--- conflicted
+++ resolved
@@ -29,11 +29,6 @@
     'vsc-base >= 3.0.6',
     'vsc-config >= 3.7.2',
     'vsc-filesystems >= 1.0.1',
-<<<<<<< HEAD
-    'vsc-ldap >= 2.1.4',
-    'vsc-ldap-extension >= 2.0.0',
-=======
->>>>>>> acd5e7dd
     'vsc-utils >= 2.0.0',
     'lockfile >= 0.9.1',
 ]
@@ -47,11 +42,7 @@
 
 
 PACKAGE = {
-<<<<<<< HEAD
-    'version': '2.6.0',
-=======
     'version': '3.0.0',
->>>>>>> acd5e7dd
     'author': [ag, jt],
     'maintainer': [ag, jt],
     'tests_require': ['mock'],
