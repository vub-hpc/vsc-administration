--- conflicted
+++ resolved
@@ -41,11 +41,7 @@
     ])
 
 PACKAGE = {
-<<<<<<< HEAD
-    'version': '4.2.0',
-=======
     'version': '4.5.0',
->>>>>>> 90d0b928
     'author': [ag, jt],
     'maintainer': [ag, jt],
     'tests_require': ['mock'],
