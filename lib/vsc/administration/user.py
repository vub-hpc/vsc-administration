--- conflicted
+++ resolved
@@ -27,13 +27,8 @@
 from urllib2 import HTTPError
 
 from vsc.utils import fancylogger
-<<<<<<< HEAD
 from vsc.accountpage.wrappers import mkVscAccountPerson, mkVscAccountPubkey, mkVscHomeOnScratch, mkVscUserGroup
 from vsc.accountpage.wrappers import mkVscAccount, mkUserGroup
-=======
-from vsc.accountpage.wrappers import mkVscAccountPubkey, mkVscHomeOnScratch, mkUserGroup
-from vsc.accountpage.wrappers import mkVscAccount
->>>>>>> 5c62c892
 from vsc.accountpage.wrappers import mkGroup, mkVscUserSizeQuota
 from vsc.administration.tools import create_stat_directory
 from vsc.config.base import VSC, Muk, VscStorage, VSC_DATA, VSC_HOME
@@ -64,26 +59,6 @@
         """
         self.user_id = user_id
         self.rest_client = rest_client
-<<<<<<< HEAD
-
-        # We immediately retrieve this information
-        try:
-            self.account = mkVscAccount((rest_client.account[user_id].get()[1]))
-            self.person = mkVscAccountPerson((rest_client.account[user_id].person.get()[1]))
-            self.pubkeys = [mkVscAccountPubkey(p) for p in rest_client.account[user_id].pubkey.get()[1]
-                            if not p['deleted']]
-            if self.person.institute_login in ('x_admin', 'admin', 'voadmin'):
-                # TODO to be removed when magic site admin usergroups are pruged from code
-                self.usergroup = mkVscGroup((rest_client.group[user_id].get())[1])
-            else:
-                self.usergroup = mkVscUserGroup((rest_client.account[user_id].usergroup.get()[1]))
-            self.home_on_scratch = [
-                mkVscHomeOnScratch(h) for h in rest_client.account[user_id].home_on_scratch.get()[1]
-            ]
-        except HTTPError:
-            logging.error("Cannot get information from the account page")
-            raise
-=======
         self._pubkey_cache = pubkeys
         self._account_cache = account
         self._usergroup_cache = None
@@ -123,7 +98,6 @@
             ps = self.rest_client.account[self.user_id].pubkey.get()[1]
             self._pubkey_cache = [mkVscAccountPubkey(p) for p in ps if not p['deleted']]
         return self._pubkey_cache
->>>>>>> 5c62c892
 
     def get_institute_prefix(self):
         """
@@ -197,22 +171,9 @@
         def user_proposition(quota, storage_type):
             return quota.fileset == fileset_name and quota.storage['storage_type'] == storage_type
 
-<<<<<<< HEAD
-        try:
-            all_quota = [mkVscUserSizeQuota(q) for q in rest_client.account[self.user_id].quota.get()[1]]
-        except HTTPError:
-            logging.exception("Unable to retrieve quota information. Falling back to static info for home and data")
-            self.user_home_quota = self.storage[VSC_HOME].user_quota
-            self.user_data_quota = self.storage[VSC_DATA].user_quota
-            self.user_scratch_quota = None
-            return
-
-        institute_quota = filter(lambda q: q.storage['institute'] == self.person.institute['site'], all_quota)
-=======
         self._quota_cache['home'] = [q.hard for q in institute_quota if user_proposition(q, 'home')][0]
         self._quota_cache['data'] = [q.hard for q in institute_quota if user_proposition(q, 'data')][0]
         self._quota_cache['scratch'] = filter(lambda q: user_proposition(q, 'scratch'), institute_quota)
->>>>>>> 5c62c892
 
         fileset_name = 'gvo'
 
