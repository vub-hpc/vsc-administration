--- conflicted
+++ resolved
@@ -36,13 +36,7 @@
     VSC, VSC_DATA, VSC_HOME, VSC_PRODUCTION_SCRATCH, BRUSSEL, GENT, VO_PREFIX_BY_INSTITUTE, VSC_SCRATCH_KYUKON,
     VSC_SCRATCH_THEIA, NEW, MODIFIED, MODIFY, ACTIVE, HOME_KEY, DATA_KEY, SCRATCH_KEY, STORAGE_SHARED_SUFFIX,
 )
-<<<<<<< HEAD
-from vsc.utils.py2vs3 import ensure_ascii_string
-=======
-from vsc.filesystem.gpfs import GpfsOperations
-from vsc.filesystem.posix import PosixOperations
 from vsc.utils.missing import ensure_ascii_string
->>>>>>> c2289986
 
 # Cache for user instances
 _users_cache = {
